# CEOS Open Data Cube UI Installation Guide

This document will guide users through the process of installing and configuring
our Open Data Cube (ODC) user interface. Our interface is a full Python web server stack
using Django, Celery, PostgreSQL, and Boostrap3. In this guide, both Python and
system packages will be installed and configured and users will learn how to start
the asynchronous task processing system.

## Contents

- [Introduction](#introduction)
- [System Requirements](#system_requirements)
- [Prerequisites](#prerequisites)
- [Installation Process](#installation_process)
  - [Pre-start configuration](#install_pre_start_config)
  - [Launch Django database](#install_launch_django_db)
  - [Start, stop, or restart the UI](#install_start_stop_restart)
  - [SSH to the UI](#install_ssh)
  - [UI first-time post-start setup](#install_first_time_post_start_setup)
- [UI Database Backups and Restoration](#install_backup_restore)
- [Access the UI](#connect)
- [Task System Overview](#task_system_overview)
- [Adding Data to an App](#adding_data)
- [Upgrades](#upgrades)
- [Troubleshooting](#troubleshooting)
  - [Running Celery non-daemonized](#celery_non_daemonized)
- [Common Problems/FAQs](#faqs)

## <a name="introduction"></a> Introduction

---

The CEOS ODC UI is a full stack Python web application used to perform analysis
on raster datasets using the Open Data Cube. Using common and widely accepted frameworks
and libraries, our UI is a good tool for demonstrating ODC capabilities and some possible applications and architectures. The UI's core technologies are:

- [**Django**](https://www.djangoproject.com/):
  Web framework, ORM, template processor, entire MVC stack
- [**Celery + Redis**](http://www.celeryproject.org/):
  Asynchronous task processing
- [**Open Data Cube**](http://datacube-core.readthedocs.io/en/stable/):
  API for data access and analysis
- [**PostgreSQL**](https://www.postgresql.org/):
  Database backend for both the Data Cube and our UI
- [**Apache/Mod WSGI**](https://en.wikipedia.org/wiki/Mod_wsgi):
  Standard service based application running our Django application while still providing hosting for static files
- [**Bootstrap3**](http://getbootstrap.com/):
  Simple, standard, and easy front end styling

Using these common technologies provides a good starting platform for users who want to develop ODC applications. Using Celery allows for simple distributed task processing while still being performant. Our UI is designed for high level use of the Data Cube and allows users to:

- Access various datasets that we have ingested
- Run custom analysis cases over user-defined areas and time ranges
- Generate both visual (image) and data products (GeoTIFF/NetCDF)
- Provide easy access to metadata and previously run analysis cases

## <a name="system_requirements"></a> System Requirements

---

These are the base requirements for the UI:

- **Memory**: 8GiB
- **Local Storage**: 50GiB

## <a name="prerequisites"></a> Prerequisites

---

To set up and run the ODC UI, the following conditions must be met:

- The [Docker Installation Guide](docker_install.md) must have been completed.
- The [Open Data Cube Database Installation Guide](odc_db_setup.md) must have been completed.

If you want to analyze data from the UI, you must add data through indexing. Read the [Open Data Cube indexing documentation](https://datacube-core.readthedocs.io/en/latest/ops/indexing.html) to learn how to index data. The UI will work without any indexed data,
but no analysis can occur.

Before we begin, note that multiple commands should not be copied and pasted to be run simultaneously unless you know it is acceptable in a given command block. Run each line individually.

## <a name="installation_process"></a> Installation Process

---

> ### <a name="install_pre_start_config"></a> Pre-start configuration

---

Run `git submodule init && git submodule update` from the top level directory of this repository to retrieve the utility code in a `utils` directory.

<<<<<<< HEAD
You can set the port that the UI will be available on with the `HOST_PORT` environment varaible in the `build/docker/.env` file. By default, the UI will be available on port `8000` in the development environment.

The `DJANGO_DB_*` and `ODC_DB_*` variables in the `build/docker/.env` file are the connection credentials for the Django database and the ODC database. The `ODC_DB_*` variables are set to match the default settings for the ODC database container, but if these settings were changed in the command for the `create-odc-db` target in the `Makefile` file, they will need to be changed here.

The `ADMIN_EMAIL` setting is unsued and the `MPLCONFIGDIR` setting should not be changed.

If you want to access data on S3, you will need to set the `AWS_ACCESS_KEY_ID` and `AWS_SECRET_ACCESS_KEY` variables. By default, they are set to use the values of identically named environment variables. You should set these environment variables before running the UI. Do not write these AWS credentials to the `build/docker/.env` file directly.
=======
You can set the port that the UI will be available on with the `HOST_PORT` environment varaible in the `build/docker/dev/.env` file. By default, the UI will be available on port `8000` in the development environment.

The `DJANGO_DB_*` and `ODC_DB_*` variables in the `build/docker/dev/.env` file are the connection credentials for the Django database and the ODC database. The `ODC_DB_*` variables are set to match the default settings for the ODC database container, but if these settings were changed in the command for the `create-odc-db` target in the `Makefile` file, they will need to be changed here.

The `ADMIN_EMAIL` setting is unsued and the `MPLCONFIGDIR` setting should not be changed.

If you want to access data on S3, you will need to set the `AWS_ACCESS_KEY_ID` and `AWS_SECRET_ACCESS_KEY` variables. By default, they are set to use the values of identically named environment variables. You should set these environment variables before running the UI. Do not write these AWS credentials to the `build/docker/dev/.env` file directly.
>>>>>>> 49c633c5

> ### <a name="install_launch_django_db"></a> Launch Django database

---

We need to create a filesystem volume for the Django database data so that it remains on the local filesystem and is not lost whenever the Docker container for the Django database terminates.

Run the following command to do this:
`make dev-create-django-db-volume`

> ### <a name="install_start_stop_restart"></a> Start, stop, or restart the UI

---

<a name="install_start"></a>To start the development environment, run this command:

```
make dev-up
```

<a name="install_stop"></a>To stop the development environment, run this command:

```
make dev-down
```

<a name="install_restart"></a>To restart the development environment, run this command:

```
dev-restart
```

When starting or restarting in the future, you can use the `-no-build` versions of the `Makefile` targets if the dependencies have not changed (e.g. if only changes have been made to the UI code). These include:

- dev-up-no-build
- dev-restart-no-build

> ### <a name="install_ssh"></a> SSH to the UI

---

To connect to the development environment through a bash shell over SSH, run this command:

```
make dev-ssh
```

Once connected, run this command to activate the Python virtual environment:

```
source datacube_env/bin/activate
```

This must be run for every connection with `make dev-ssh`.

> ### <a name="install_first_time_post_start_setup"></a> UI first-time post-start setup

---

In the development environment, you will need to run these commands in the UI container **only if this is the first time starting the UI** - they must be run once before the UI will work (connect through SSH as explained in the [instructions above](#install_ssh)).

```
bash scripts/migrations.sh
bash scripts/load_default_fixture.sh
```

The second command sets the UI (Django) database state to a default one. Do not run this command later if you have modified the UI database and want to keep your modifications (e.g. [Area objects added for the UI to access your own Data Cube products](#adding_data)), because they will be lost when running `bash scripts/load_default_fixture.sh`.

## <a name="install_backup_restore"></a> UI Database Backups and Restoration

---

To backup the UI database, run `bash scripts/create_fixture.sh <path>`, where `<path>` is the desired path to your new database backup JSON file, such as `db_backups/init_database_YYYY_MM_DD.json`, where `YYYY_MM_DD` is the date, such as `2020_09_10` for September 10, 2020.

To restore the UI database, run `bash scripts/load_fixture.sh <path>`, where `<path>` is the path to your database backup JSON file.

## <a name="connect"></a> Access the UI

---

<<<<<<< HEAD
In the development environment, you can connect to the UI on the host machine at `localhost:<HOST_PORT>`, where `<HOST_PORT>` is the value of the `HOST_PORT` environment variable specified in `build/docker/.env`.
=======
In the development environment, you can connect to the UI on the host machine at `localhost:<HOST_PORT>`, where `<HOST_PORT>` is the value of the `HOST_PORT` environment variable specified in `build/docker/dev/.env`.
>>>>>>> 49c633c5

## <a name="task_system_overview"></a> Task System Overview

---

The task system can seem complex at first, but the basic workflow is shown below:

- The Django view receives form data from the web page.
  This form data is processed into a Query model for the application
- The main Celery worker receives a task with a Query model and pulls all of the
  required parameters from this model
- Using predefined chunking options, the main Celery task splits the parameters
  (latitude, longitude, time) into smaller chunks
- These smaller chunks of (latitude, longitude, time) are sent off to the Celery
  worker processes - there should be more worker processes than master processes
- The Celery worker processes load in the data in the parameters they received
  and perform some analysis. The results are saved to disk and the paths are returned
- The master process waits until all chunks have been processed then loads all
  of the result chunks. The chunks are combined into a single product and saved
  to disk
- The master process uses the data product to create images and data products
  and saves them to disk, deleting all the remnant chunk products
- The master process creates a Result and Metadata model based on what was just
  created and returns the details to the browser

## <a name="adding_data"></a> Adding Data to an App

---

To finish the configuration, we will need to create an `Area` object in the UI for a Data Cube product that you have indexed.

First, we need to find the bounding box of your data. Use the following commands in the UI Docker container to open a Django Python shell and query the Data Cube for your product's extents:

```
source ~/datacube_env/bin/activate
python3 manage.py shell

from utils.data_cube_utilities import data_access_api

api = data_access_api.DataAccessApi()

api.get_datacube_metadata(<product_name>,<platform_name>)
```

Record the latitude and longitude extents.

Go back to the admin page (`localhost:<port>/admin`), select `Dc_Algorithm -> Areas`, delete all of the
initial areas, then click the 'Add' button.

Give the area an ID and a name. The name is what will be shown in the UI.

Enter the latitude and longitude bounds in all of the latitude/longitude min/max fields.

For the imagery field, enter `/static/assets/images/black.png` - this will give a black area preview, but will still contain the data we specify. You can also include your own image in `/static/assets/images` and specify that to be used here.

Select an appropriate `Satellite` (`LANDSAT_7`, `LANDSAT_8`, etc.) and save your new `Area` (click the `SAVE` button in the lower right).

Navigate back to the main admin page and select `Dc_Algorithm -> Area products map`. Click the 'Add' button. Specify an ID (e.g. for Landsat 8 data, you can use a format like `<Area-id>-ls8`). Select the `Area` you just added in the `Area` dropdown list. Select the `Satellite` you chose for your `Area`. Type in the product name you want to load data for in the `Product names` field. If there are multiple products for the `Satellite` (e.g. combinations like `LANDSAT_7,LANDSAT_8`), separate them with commas (`,`).

Navigate back to the main admin page and select `Dc_Algorithm -> Applications`. Choose `custom_mosaic_tool` and select your area in the `Areas` field. Save the model and exit.

Go back to the main site and navigate back to the Custom Mosaic Tool. You will see that your area is the only one in the list - select this area to load the tool. Make sure your Celery workers are running (`service data_cube_ui status`) and submit a task over the default time over some small area you know you have data for and watch it complete. The web page should show an image over the query area when the task completes.

## <a name="upgrades"></a> Upgrades

---

Upgrades can be pulled directly from our GitHub releases using Git. There are a few steps that will need to be taken to complete an upgrade from an earlier release version:

- Pull the code from our repository.
- [Restart the UI](#install_restart).
- Make and run the Django migrations with `bash scripts/migrations.sh`. We do not keep our migrations in Git so these are specific to your system.
- If we have added any new applications (found in the `apps` directory) then you will need to obtain the default state for that app with `python manage.py loaddata db_backups/default/{app_name}.json`.

## <a name="troubleshooting"></a> Troubleshooting

---

The general workflow for troubleshooting the UI is found below:

- Check for errors in the log files:
  - To check for Celery errors, run `grep -re Error /var/log/celery`. Examine the files containing error logs with `cat <path-to-file>`.
  - To check for Django (website) errors, run `grep -e Error log/ODC_UI.log`
  - To check for Apache (webserver) errors, run `grep -e Error /var/log/apache2/error.log`.
- Search the internet for suggested solutions to the error messages you encounter.
- If there is a 500 HTTP error or a Django error page without enough information about the error, ensure that `DEBUG` is set to `True` in `settings.py`, [restart the UI](#install_restart) if you had to change it to `True`, and observe the error message in the logs (`log/ODC_UI.log`) or the error page (in the browser).
- Fix the error described by the message and then [restart the UI](#install_restart).

If you are having trouble diagnosing issues with the UI, feel free to contact us with a description of the issue and all relevant logs or screenshots. To ensure that we are able to assist you quickly and efficiently, please verify that your
server is running with `DEBUG = True`.

> ### <a name="celery_non_daemonized"></a> Running Celery non-daemonized

---

When troubleshooting, you may consider running Celery manually (non-daemonized).
Only do this if you are sure that Celery is not functioning properly when daemonized.
Otherwise, skip this subsection.

Open two new terminal sessions and activate the virtual environment in both.
We usually use `tmux` to handle multiple detached windows to run commands in the background.
You can install `tmux` with the command `apt-get install tmux`.
A reference is available [here](https://gist.github.com/MohamedAlaa/2961058).
For all terminals, ensure the virtual environment is activated and you are in the UI directory:

```
source ~/Datacube/datacube_env/bin/activate
cd ~/Datacube/data_cube_ui
```

In the first terminal, run the celery process with:

```
celery -A data_cube_ui worker -l info -c 4
```

In the second terminal, run the single-use Data Cube Manager queue.

```
celery -A data_cube_ui worker -l info -c 2 -Q data_cube_manager --max-tasks-per-child 1 -Ofair
```

Additionally, you can run both simultaneously using `celery multi`:

```
celery multi start -A data_cube_ui task_processing data_cube_manager -c:task_processing 10 -c:data_cube_manager 2 --max-tasks-per-child:data_cube_manager=1  -Q:data_cube_manager data_cube_manager -Ofair
```

To start the task scheduler, run the following command:

```
celery -A data_cube_ui beat
```

## <a name="faqs"></a> Common Problems/FAQs

---

Q:

> I’m getting a “Permission denied error.” How do I fix this?

A:

>     More often than not the issue is caused by a lack of permissions on the
>
> folder where the application is located. Grant full access to the folder
> and its subfolders and files (this can be done by using the command
> `chmod -R 777 FOLDER_NAME`).

---

Q:

> I'm getting a "too many connections" error when I run a task in the UI,
> such as
> `org.postgresql.util.PSQLException: FATAL: sorry, too many clients already.`

A:

> The Celery worker processes have opened too many connections for your database
> setup. In the configuration file for the ODC database (usually `/var/lib/pgsql/data/postgresql.conf`), increase `max_connections`
> and `shared_buffers` in an equal proportion. The `max_connections` setting
> is the maximum number of concurrent connections to Postgres. Note that
> every UI task can and often does make several connections to Postgres.
> Also set `kernel.shmmax` to a value slightly large than `shared_buffers`.
> Finally, run `sudo service postgresql restart`.
> If the settings are already suitable, then the celery workers may be opening
> connections without closing them. To diagnose this issue, start the celery
> workers with a concurrency of 1 (i.e. `-c 1`) and check to see what tasks are
> opening postgres connections and not closing them. Ensure that you stop the
> daemon process (`service data_cube_ui stop`) before creating the console Celery worker process.

---

Q:

> When running tasks, I receive errors like
> `ValueError: No products match search terms {...}`.

A:

> First ensure the following is true:
>
> 1. The area has been added
>    to the app via the admin menu `Dc_Algorithm -> Applications -> [app_name]`.
> 1. The selected area is the desired area.
> 1. The Data Cube product name abides by the naming constraints described in
>    the section titled `Customize the UI` in this document.
> 1. The query extents overlap the Data Cube product for the selected satellite and area combination.
>
> If these parameters really should be returning data, run `dc.load()` queries with
> `python manage.py shell` in the top-level `data_cube_ui` directory with parameters
> matching the ones in errors like this in your Celery log files.

---

Q:

> My tasks won't run - there is an error produced and the UI creates an alert.

A:

>     Start your celery worker in the terminal with debug mode turned on and `loglevel=info`.
>
> Stop the daemon process if it is started to ensure that all tasks will be visible. Run the task that is failing and observe any errors. The terminal output will tell you what task caused the error and what the general problem is.

---

Q:

> Tasks don't start - when submitted on the UI, a progress bar is created but
> there is never any progress.

A:

> This state means that the Celery worker pool is not accepting your task.
> Check your server to ensure that a Celery worker process is running with
> `ps aux | grep celery`. If there is a Celery worker running, check that
> the `MASTER_NODE` setting is set in the `settings.py` file to point to
> your server (should be by default) and that Celery is able to connect. To do this, stop Celery (`service data_cube_ui stop`) and [run the worker in the terminal](#celery_non_daemonized).

---

Q:

> I'm seeing some SQL-related errors in the Celery logs that prevent tasks from running.

A:

> Run the Django migrations to ensure that you have the latest database schemas.
> If you have updated recently, ensure that you have a database table for each app.
> If any are missing, run `python manage.py makemigrations {app_name}` followed
> by `python manage.py migrate`.

---

Q:

> How do I refresh the Data Cube Visualization tool?<br/>
> My regions are not showing up in the Data Cube Visualization tool.

A:

> Activate the Data Cube virtual environment:<br/> > `source ~/Datacube/datacube_env/bin/activate`<br/>
> enter the Django console:<br/> > `cd ~/Datacube/data_cube_ui`<br/> > `python manage.py shell`<br/>
> then run this function, which should update the cache:<br/> > `import apps.data_cube_manager.tasks as dcmt`<br/> > `dcmt.update_data_cube_details()`

---<|MERGE_RESOLUTION|>--- conflicted
+++ resolved
@@ -87,23 +87,13 @@
 
 Run `git submodule init && git submodule update` from the top level directory of this repository to retrieve the utility code in a `utils` directory.
 
-<<<<<<< HEAD
-You can set the port that the UI will be available on with the `HOST_PORT` environment varaible in the `build/docker/.env` file. By default, the UI will be available on port `8000` in the development environment.
-
-The `DJANGO_DB_*` and `ODC_DB_*` variables in the `build/docker/.env` file are the connection credentials for the Django database and the ODC database. The `ODC_DB_*` variables are set to match the default settings for the ODC database container, but if these settings were changed in the command for the `create-odc-db` target in the `Makefile` file, they will need to be changed here.
+You can set the port that the UI will be available on with the `HOST_PORT` environment varaible in the `build/docker/dev/.env` file. By default, the UI will be available on port `8000` in the development environment.
+
+The `DJANGO_DB_*` and `ODC_DB_*` variables in the `build/docker/dev/.env` file are the connection credentials for the Django database and the ODC database. The `ODC_DB_*` variables are set to match the default settings for the ODC database container, but if these settings were changed in the command for the `create-odc-db` target in the `Makefile` file, they will need to be changed here.
 
 The `ADMIN_EMAIL` setting is unsued and the `MPLCONFIGDIR` setting should not be changed.
 
-If you want to access data on S3, you will need to set the `AWS_ACCESS_KEY_ID` and `AWS_SECRET_ACCESS_KEY` variables. By default, they are set to use the values of identically named environment variables. You should set these environment variables before running the UI. Do not write these AWS credentials to the `build/docker/.env` file directly.
-=======
-You can set the port that the UI will be available on with the `HOST_PORT` environment varaible in the `build/docker/dev/.env` file. By default, the UI will be available on port `8000` in the development environment.
-
-The `DJANGO_DB_*` and `ODC_DB_*` variables in the `build/docker/dev/.env` file are the connection credentials for the Django database and the ODC database. The `ODC_DB_*` variables are set to match the default settings for the ODC database container, but if these settings were changed in the command for the `create-odc-db` target in the `Makefile` file, they will need to be changed here.
-
-The `ADMIN_EMAIL` setting is unsued and the `MPLCONFIGDIR` setting should not be changed.
-
 If you want to access data on S3, you will need to set the `AWS_ACCESS_KEY_ID` and `AWS_SECRET_ACCESS_KEY` variables. By default, they are set to use the values of identically named environment variables. You should set these environment variables before running the UI. Do not write these AWS credentials to the `build/docker/dev/.env` file directly.
->>>>>>> 49c633c5
 
 > ### <a name="install_launch_django_db"></a> Launch Django database
 
@@ -184,11 +174,7 @@
 
 ---
 
-<<<<<<< HEAD
-In the development environment, you can connect to the UI on the host machine at `localhost:<HOST_PORT>`, where `<HOST_PORT>` is the value of the `HOST_PORT` environment variable specified in `build/docker/.env`.
-=======
 In the development environment, you can connect to the UI on the host machine at `localhost:<HOST_PORT>`, where `<HOST_PORT>` is the value of the `HOST_PORT` environment variable specified in `build/docker/dev/.env`.
->>>>>>> 49c633c5
 
 ## <a name="task_system_overview"></a> Task System Overview
 
